use core::{marker::PhantomData, ptr::NonNull};

use alloc::{boxed::Box, string::String, vec::Vec};

use crate::{ZStr, ZStringError};

/// Owning and non-null pointer to zero-terminated textual data.
///
/// Because this is a thin pointer it's suitable for direct FFI usage.
///
/// The bytes pointed to *should* be utf-8 encoded, but the [`CharDecoder`] used
/// to convert the bytes to `char` values is safe to use even when the bytes are
/// not proper utf-8.
///
/// ## Safety
/// * This is `repr(transparent)` over a [`NonNull<u8>`].
/// * The wrapped pointer points at a sequence of valid-to-read non-zero byte
///   values followed by at least one zero byte.
/// * The `ZString` owns the data, and will free it on drop.
#[repr(transparent)]
#[cfg_attr(docs_rs, doc(cfg(feature = "alloc")))]
pub struct ZString {
  pub(crate) nn: NonNull<u8>,
}
impl Drop for ZString {
  #[inline]
  fn drop(&mut self) {
    let len = 1 + self.bytes().count();
    let slice_ptr: *mut [u8] =
      core::ptr::slice_from_raw_parts_mut(self.nn.as_ptr(), len);
    drop(unsafe { Box::from_raw(slice_ptr) })
  }
}
impl Clone for ZString {
  /// Clones the value
  ///
  /// ```
  /// # use zstring::*;
  /// //
  /// let zstring1 = ZString::try_from("abc").unwrap();
  /// let zstring2 = zstring1.clone();
  /// assert!(zstring1.chars().eq(zstring2.chars()));
  /// ```
  #[inline]
  #[must_use]
  fn clone(&self) -> Self {
    let len = 1 + self.bytes().count();
    let slice_ptr: &[u8] =
      unsafe { core::slice::from_raw_parts(self.nn.as_ptr(), len) };
    let vec = Vec::from(slice_ptr);
    // Safety: we know this will be utf-8 data because you can only safely
    // create a `ZString` from utf-8 sources (`&str` and `String`).
    let string = unsafe { String::from_utf8_unchecked(vec) };
    let boxed_str = string.into_boxed_str();
    // Safety: This data is cloned from an existing `ZString`.
    unsafe { Self::new_unchecked(boxed_str) }
  }
}
impl ZString {
  /// Converts a [`Box<str>`] into a [`ZString`] without any additional
  /// checking.
  ///
  /// ## Safety
  /// * The data **must** have *exactly* one null byte at the end.
  /// * The data **must not** contain interior null bytes.
  ///
  /// Breaking either of the above rules will cause the wrong amount to be freed
  /// when the `ZString` drops.
  #[inline]
  #[must_use]
  pub unsafe fn new_unchecked(b: Box<str>) -> Self {
    let p: *mut u8 = Box::leak(b).as_mut_ptr();
    let nn: NonNull<u8> = unsafe { NonNull::new_unchecked(p) };
    Self { nn }
  }

  /// Borrows this `ZString` as a `ZStr`.
  #[inline]
  #[must_use]
  pub const fn as_zstr(&self) -> ZStr<'_> {
    ZStr { nn: self.nn, life: PhantomData }
  }

  /// Gets the raw pointer to this data.
  #[inline]
  #[must_use]
  pub const fn as_ptr(&self) -> *const u8 {
    self.nn.as_ptr()
  }

  /// An iterator over the bytes of this `ZStr`.
  ///
  /// * This iterator *excludes* the terminating 0 byte.
  #[inline]
  pub fn bytes(&self) -> impl Iterator<Item = u8> + '_ {
    self.as_zstr().bytes()
  }

  /// An iterator over the decoded `char` values of this `ZStr`.
  #[inline]
  pub fn chars(&self) -> impl Iterator<Item = char> + '_ {
    self.as_zstr().chars()
  }
}
impl FromIterator<char> for ZString {
  #[inline]
  fn from_iter<T: IntoIterator<Item = char>>(iter: T) -> Self {
    let iter = iter.into_iter();
    let no_nulls = iter.map(|ch| {
      assert_ne!(ch, '\0');
      ch
    });
    let null_on_the_end = no_nulls.chain(['\0']);
    let s = String::from_iter(null_on_the_end);
    // Safety: We've ensures that there's no nulls within the source iteration,
    // and that we've added a single null to the end of the iteration.
    unsafe { ZString::new_unchecked(s.into_boxed_str()) }
  }
}
impl TryFrom<&str> for ZString {
  type Error = ZStringError;
  /// Trims any trailing nulls and then makes a [`ZString`] from what's left.
  ///
  /// ```
  /// # use zstring::*;
  /// let zstring1 = ZString::try_from("abc").unwrap();
  /// assert!("abc".chars().eq(zstring1.chars()));
  ///
  /// let zstring2 = ZString::try_from("foo\0\0\0\0").unwrap();
  /// assert!("foo".chars().eq(zstring2.chars()));
  /// ```
  ///
  /// ## Failure
  /// * If there are any interior nulls.
  ///
  /// ```
  /// # use zstring::*;
  /// assert!(ZString::try_from("ab\0c").is_err());
  /// ```
  #[inline]
  fn try_from(value: &str) -> Result<Self, Self::Error> {
    let trimmed = value.trim_end_matches('\0');
    if trimmed.contains('\0') {
      Err(ZStringError::InteriorNulls)
    } else {
      Ok(trimmed.chars().collect())
    }
  }
}
impl core::fmt::Display for ZString {
  /// Display formats the string (without outer `"`).
  ///
  /// ```rust
  /// # use zstring::*;
  /// let zstring = ZString::try_from("foo").unwrap();
  /// let s = format!("{zstring}");
  /// assert_eq!("foo", s);
  /// ```
  #[inline]
  fn fmt(&self, f: &mut core::fmt::Formatter<'_>) -> core::fmt::Result {
    core::fmt::Display::fmt(&self.as_zstr(), f)
  }
}
impl core::fmt::Debug for ZString {
  /// Debug formats with outer `"` around the string.
  ///
  /// ```rust
  /// # use zstring::*;
  /// let zstring = ZString::try_from("foo").unwrap();
  /// let s = format!("{zstring:?}");
  /// assert_eq!("\"foo\"", s);
  /// ```
  #[inline]
  fn fmt(&self, f: &mut core::fmt::Formatter<'_>) -> core::fmt::Result {
    core::fmt::Debug::fmt(&self.as_zstr(), f)
  }
}
impl core::fmt::Pointer for ZString {
  /// Formats the wrapped pointer value.
  #[inline]
  fn fmt(&self, f: &mut core::fmt::Formatter<'_>) -> core::fmt::Result {
    core::fmt::Pointer::fmt(&self.as_zstr(), f)
  }
}

<<<<<<< HEAD
impl PartialEq<ZString> for ZString {
  /// Two `ZString` are considered equal if they point at the exact same *byte
  /// sequence*.
  ///
  /// This is much faster to compute when the bytes are valid UTF-8, though it
  /// is stricter if the bytes are not valid UTF-8 (the character replacement
  /// process during decoding *could* make two different byte sequences have the
  /// same character sequence).
  #[inline]
  #[must_use]
  fn eq(&self, other: &ZString) -> bool {
    self.as_zstr().eq(&other.as_zstr())
  }
}
impl PartialOrd<ZString> for ZString {
  /// Compares based on the *byte sequence* pointed to.
  #[inline]
  #[must_use]
  fn partial_cmp(&self, other: &ZString) -> Option<core::cmp::Ordering> {
    self.as_zstr().partial_cmp(&other.as_zstr())
  }
}

impl PartialEq<&str> for ZString {
  /// A `ZStr` equals a `&str` if the bytes match.
  #[inline]
  #[must_use]
  fn eq(&self, other: &&str) -> bool {
    self.bytes().eq(other.as_bytes().iter().copied())
  }
}
impl PartialOrd<&str> for ZString {
  /// Compares based on the *byte sequence* pointed to.
  #[inline]
  #[must_use]
  fn partial_cmp(&self, other: &&str) -> Option<core::cmp::Ordering> {
    Some(self.bytes().cmp(other.as_bytes().iter().copied()))
  }
}

impl PartialEq<ZStr<'_>> for ZString {
  /// A `ZString` equals a `ZStr` by calling `ZString::as_zstr`
  #[inline]
  #[must_use]
  fn eq(&self, other: &ZStr<'_>) -> bool {
    self.as_zstr().eq(other)
  }
}
impl PartialOrd<ZStr<'_>> for ZString {
  /// Compares based on the *byte sequence* pointed to.
  #[inline]
  #[must_use]
  fn partial_cmp(&self, other: &ZStr<'_>) -> Option<core::cmp::Ordering> {
    self.as_zstr().partial_cmp(other)
  }
}

impl core::hash::Hash for ZString {
  #[inline]
  fn hash<H: core::hash::Hasher>(&self, state: &mut H) {
    for b in self.bytes() {
      state.write_u8(b)
    }
=======
/// Re-view a slice of [ZString] as a slice of [ZStr]
///
/// ```
/// # use zstring::*;
/// let zstrings =
///   [ZString::try_from("hello").unwrap(), ZString::try_from("world").unwrap()];
/// let s: &[ZStr<'_>] = zstrings_as_zstrs(&zstrings);
/// let mut iter = s.iter();
/// assert!("hello".chars().eq(iter.next().unwrap().chars()));
/// assert!("world".chars().eq(iter.next().unwrap().chars()));
/// ```
#[inline]
#[must_use]
pub fn zstrings_as_zstrs<'a>(zstrings: &'a [ZString]) -> &'a [ZStr<'a>] {
  // Safety: The two types have identical layout.
  // what differs is that one is borrowed and one
  // is owned. However, behind a slice reference that
  // doesn't have any significance.
  unsafe {
    core::slice::from_raw_parts(zstrings.as_ptr().cast(), zstrings.len())
>>>>>>> d2825df5
  }
}<|MERGE_RESOLUTION|>--- conflicted
+++ resolved
@@ -183,7 +183,6 @@
   }
 }
 
-<<<<<<< HEAD
 impl PartialEq<ZString> for ZString {
   /// Two `ZString` are considered equal if they point at the exact same *byte
   /// sequence*.
@@ -247,7 +246,9 @@
     for b in self.bytes() {
       state.write_u8(b)
     }
-=======
+  }
+}
+
 /// Re-view a slice of [ZString] as a slice of [ZStr]
 ///
 /// ```
@@ -268,6 +269,5 @@
   // doesn't have any significance.
   unsafe {
     core::slice::from_raw_parts(zstrings.as_ptr().cast(), zstrings.len())
->>>>>>> d2825df5
   }
 }